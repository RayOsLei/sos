# Copyright (c) 2010-2011 OpenStack, LLC.
#
# Licensed under the Apache License, Version 2.0 (the "License");
# you may not use this file except in compliance with the License.
# You may obtain a copy of the License at
#
#    http://www.apache.org/licenses/LICENSE-2.0
#
# Unless required by applicable law or agreed to in writing, software
# distributed under the License is distributed on an "AS IS" BASIS,
# WITHOUT WARRANTIES OR CONDITIONS OF ANY KIND, either express or
# implied.
# See the License for the specific language governing permissions and
# limitations under the License.

try:
    import simplejson as json
except ImportError:
    import json
import unittest
#from contextlib import contextmanager
#from time import time

from webob import Request, Response
from webob.exc import HTTPUnauthorized

from sos import origin
from swift.common import utils


class FakeConf(object):

    def __init__(self, data=None):
        if data:
            self.data = data
        else:
            self.data = '''[sos]
origin_admin_key = unittest
origin_cdn_hosts = origin_cdn.com
origin_db_hosts = origin_db.com
origin_account = .origin
hash_path_suffix = testing
[outgoing_url_format]
# the entries in this section "key = value" determines the blah blah...
X-CDN-URI = http://origin_cdn.com:8080/h%(hash)s/r%(hash_mod)d
X-CDN-SSL-URI = https://ssl.origin_cdn.com/h%(hash)s
X-CDN-STREAMING-URI = http://stream.origin_cdn.com:8080/h%(hash)s/r%(hash_mod)d
[incoming_url_regex]
regex_0 = ^http://origin_cdn\.com.*\/h(?P<cdn_hash>\w+)\/?(?P<object_name>(.+))?$
regex_1 = ^https://ssl.origin_cdn\.com.*\/h(?P<cdn_hash>\w+)\/?(?P<object_name>(.+))?$
'''.split('\n')

    def readline(self):
        if self.data:
            op = self.data.pop(0)
            return op #self.data.pop(0)
        return ''


class FakeApp(object):

    def __init__(self, status_headers_body_iter=None):
        self.calls = 0
        self.status_headers_body_iter = status_headers_body_iter
        if not self.status_headers_body_iter:
            self.status_headers_body_iter = iter([('404 Not Found', {}, '')])

    def __call__(self, env, start_response):
        self.calls += 1
        self.request = Request.blank('', environ=env)
        if 'swift.authorize' in env:
            resp = env['swift.authorize'](self.request)
            if resp:
                return resp(env, start_response)
        iter_tup = self.status_headers_body_iter.next()
        if len(iter_tup) == 3:
            status, headers, body = iter_tup
        else:
            status, headers, body, tester = iter_tup
            test_res = tester(self.request)
            if test_res:
                raise Exception(test_res)

        return Response(status=status, headers=headers,
                        body=body)(env, start_response)


class FakeConn(object):

    def __init__(self, status_headers_body_iter=None):
        self.calls = 0
        self.status_headers_body_iter = status_headers_body_iter
        if not self.status_headers_body_iter:
            self.status_headers_body_iter = iter([('404 Not Found', {}, '')])

    def request(self, method, path, headers):
        self.calls += 1
        self.request_path = path
        self.status, self.headers, self.body = \
            self.status_headers_body_iter.next()
        self.status, self.reason = self.status.split(' ', 1)
        self.status = int(self.status)

    def getresponse(self):
        return self

    def read(self):
        body = self.body
        self.body = ''
        return body

class FakeMemcache(object):

    def __init__(self, override_get=''):
        self.store = {}
        self.override_get = override_get

    def get(self, key):
        if self.override_get:
            return self.override_get
        return self.store.get(key)

    def set(self, key, value, serialize=False, timeout=0):
        self.store[key] = value
        return True

    def delete(self, key):
        try:
            del self.store[key]
        except Exception:
            pass
        return True


class TestOrigin(unittest.TestCase):

    def setUp(self):
        fake_conf = FakeConf()
        self.test_origin = origin.filter_factory(
            {'sos_conf': fake_conf})(FakeApp())

#    def test_valid_setup(self):
#        fake_conf = FakeConf(data=['[sos]'])
#        test_origin = origin.filter_factory(
#            {'sos_conf': fake_conf})(FakeApp())
#        self.assertFalse(test_origin._valid_setup())
#
#        fake_conf = FakeConf()
#        test_origin = origin.filter_factory(
#            {'sos_conf': fake_conf})(FakeApp())
#        self.assertTrue(test_origin._valid_setup())

    def test_no_handlers(self):
        self.test_origin.app = FakeApp(iter([('204 No Content', {}, '')]))
        resp = Request.blank('/tester',
            environ={'REQUEST_METHOD': 'GET'},
            ).get_response(self.test_origin)
        self.assertEquals(resp.status_int, 204)

    def test_bad_utf_8(self):
        utf_path = '/origin/.prep/\xde'
        resp = Request.blank(utf_path,
            environ={'REQUEST_METHOD': 'PUT'}).get_response(self.test_origin)
        self.assertEquals(resp.status_int, 412)

    def test_admin_setup_failures(self):
        resp = Request.blank('/origin/.prep',
            environ={'REQUEST_METHOD': 'PUT'}).get_response(self.test_origin)
        self.assertEquals(resp.status_int, 403)

        resp = Request.blank('/origin/.prep_not_there',
            environ={'REQUEST_METHOD': 'PUT'},
            headers={'X-Origin-Admin-User': '.origin_admin',
                     'X-Origin-Admin-Key': 'unittest'}).get_response(
                     self.test_origin)
        self.assertEquals(resp.status_int, 404)

        self.test_origin.app = FakeApp(iter([('404 Not Found', {}, '')]))
        try:
            resp = Request.blank('/origin/.prep',
                environ={'REQUEST_METHOD': 'PUT'},
                headers={'X-Origin-Admin-User': '.origin_admin',
                         'X-Origin-Admin-Key': 'unittest'}).get_response(
                         self.test_origin)
        except Exception:
            pass
        else:
            self.assertTrue(False)

    def test_admin_setup(self):
        # PUTs for account and 16 .hash's
        self.test_origin.app = FakeApp(iter(
           [('204 No Content', {}, '') for i in xrange(18)]))
        resp = Request.blank('/origin/.prep',
            environ={'REQUEST_METHOD': 'PUT'},
            headers={'X-Origin-Admin-User': '.origin_admin',
                     'X-Origin-Admin-Key': 'unittest'}).get_response(
                     self.test_origin)
        self.assertEquals(resp.status_int, 204)
        self.assertEquals(self.test_origin.app.calls, 17)

        self.test_origin.app = FakeApp(iter(
           [('404 Not Found', {}, '')]))
        req = Request.blank('/origin/.prep',
            environ={'REQUEST_METHOD': 'PUT'},
            headers={'X-Origin-Admin-User': '.origin_admin',
                     'X-Origin-Admin-Key': 'unittest'})
        self.assertRaises(Exception, req.get_response, self.test_origin)

        self.test_origin.app = FakeApp(iter(
           [('204 No Content', {}, ''), ('404 Not Found', {}, '')]))
        req = Request.blank('/origin/.prep',
            environ={'REQUEST_METHOD': 'PUT'},
            headers={'X-Origin-Admin-User': '.origin_admin',
                     'X-Origin-Admin-Key': 'unittest'})
        self.assertRaises(Exception, req.get_response, self.test_origin)

    def test_origin_db_valid_setup(self):
        fake_conf = FakeConf(data=['[sos]'])
        test_origin = origin.filter_factory(
            {'sos_conf': fake_conf})(FakeApp())
        resp = Request.blank('http://origin_db.com:8080/v1/acc/cont',
            environ={'REQUEST_METHOD': 'POST'}).get_response(test_origin)
        self.assertEquals(resp.status_int, 404)

        fake_conf = FakeConf(data='''[sos]
origin_admin_key = unittest
origin_cdn_hosts = origin_cdn.com
origin_db_hosts = origin_db.com
origin_account = .origin
max_cdn_file_size = 0
'''.split('\n'))
        test_origin = origin.filter_factory(
            {'sos_conf': fake_conf})(FakeApp())
        resp = Request.blank('http://origin_db.com:8080/v1/acc/cont',
            environ={'REQUEST_METHOD': 'POST'}).get_response(test_origin)
        self.assertEquals(resp.status_int, 500)

    def test_origin_db_post_fail(self):
        self.test_origin.app = FakeApp(iter([('204 No Content', {}, '')]))
        resp = Request.blank('http://origin_db.com:8080/v1/acc/cont',
            environ={'REQUEST_METHOD': 'POST'}).get_response(self.test_origin)
        self.assertEquals(resp.status_int, 404)

        self.test_origin.app = FakeApp(iter([('404 Not Found', {}, '')]))
        resp = Request.blank('http://origin_db.com:8080/v1/acc/cont',
            environ={'REQUEST_METHOD': 'POST'},).get_response(self.test_origin)
        self.assertEquals(resp.status_int, 404)

    def test_origin_db_post_ttl(self):
        data = {'account': 'acc', 'container': 'cont',
                'ttl': 29500, 'logs_enabled': 'false', 'cdn_enabled': 'true'}
        self.test_origin.app = FakeApp(iter(
            [('200 Ok', {}, json.dumps(data))]))
        resp = Request.blank('http://origin_db.com:8080/v1/acc/cont',
            environ={'REQUEST_METHOD': 'POST'}, headers={'X-TTL': 'foo'},
            ).get_response(self.test_origin)
        self.assertEquals(resp.status_int, 400)
        self.assertTrue('Invalid X-TTL, must be integer' in resp.body)

        self.test_origin.app = FakeApp(iter(
            [('200 Ok', {}, json.dumps(data))]))
        resp = Request.blank('http://origin_db.com:8080/v1/acc/cont',
            environ={'REQUEST_METHOD': 'POST'}, headers={'X-TTL': '1'},
            ).get_response(self.test_origin)
        self.assertEquals(resp.status_int, 400)
        self.assertTrue('Invalid X-TTL, must be between' in resp.body)

    def test_origin_db_put(self):
        data = {'account': 'acc', 'container': 'cont',
                'ttl': 29500, 'logs_enabled': 'false', 'cdn_enabled': 'true'}
        self.test_origin.app = FakeApp(iter([
            ('404 Not Found', {}, ''), # call to _get_cdn_data
            ('204 No Content', {}, ''), # put to .hash file
            ('404 Not Found', {}, ''), # HEAD call, see if create cont
            ('204 No Content', {}, ''), # put to create container
            ('204 No Content', {}, ''), # put to add obj to listing
            ]))
        req = Request.blank('http://origin_db.com:8080/v1/acc/cont',
            environ={'REQUEST_METHOD': 'PUT'},
            )
        resp = req.get_response(self.test_origin)
        self.assertEquals(resp.status_int, 201) # put returns a 201

    def test_origin_db_post_404(self):
        data = {'account': 'acc', 'container': 'cont',
                'ttl': 29500, 'logs_enabled': 'false',
                'cdn_enabled': 'true'}
        self.test_origin.app = FakeApp(iter([
            ('404 Not Found', {}, '')])) # call to _get_cdn_data
        req = Request.blank('http://origin_db.com:8080/v1/acc/cont',
            environ={'REQUEST_METHOD': 'POST'},
            )
        resp = req.get_response(self.test_origin)
        self.assertEquals(resp.status_int, 404)

    def test_origin_db_post(self):
        prev_data = json.dumps({'account': 'acc', 'container': 'cont',
                'ttl': 1234, 'logs_enabled': 'true',
                'cdn_enabled': 'false'})
        data = {'account': 'acc', 'container': 'cont', 'cdn_enabled': 'true'}
        self.test_origin.app = FakeApp(iter([
            ('204 No Content', {}, prev_data), # call to _get_cdn_data
            ('204 No Content', {}, '',
                lambda req: False if json.loads(req.body)['ttl'] == 1234
                    else 'Defaults not kept'), # put to .hash file
            ('404 Not Found', {}, ''), # HEAD call, see if create cont
            ('204 No Content', {}, ''), # put create cont
            ('204 No Content', {}, ''), # put to add obj to listing
            ]))
        req = Request.blank('http://origin_db.com:8080/v1/acc/cont',
            environ={'REQUEST_METHOD': 'POST'})
        resp = req.get_response(self.test_origin)
        self.assertEquals(resp.status_int, 202)

    def test_origin_db_post_fail(self):
        self.test_origin.app = FakeApp(iter([
            ('204 No Content', {}, ''), # call to _get_cdn_data
            ('404 Not Found', {}, ''), # put to .hash
            ]))
        req = Request.blank('http://origin_db.com:8080/v1/acc/cont',
            environ={'REQUEST_METHOD': 'PUT'})
        resp = req.get_response(self.test_origin)
        self.assertEquals(resp.status_int, 500)

        self.test_origin.app = FakeApp(iter([
            ('204 No Content', {}, ''), # call to _get_cdn_data
            ('204 No Content', {}, ''), # put to .hash
            ('404 Not Found', {}, ''), # HEAD check to list container
            ('404 Not Found', {}, ''), # PUT to list container
            ]))
        req = Request.blank('http://origin_db.com:8080/v1/acc/cont',
            environ={'REQUEST_METHOD': 'PUT'})
        resp = req.get_response(self.test_origin)
        self.assertEquals(resp.status_int, 500)

        self.test_origin.app = FakeApp(iter([
            ('204 No Content', {}, ''), # call to _get_cdn_data
            ('204 No Content', {}, ''), # put to .hash
            ('204 No Content', {}, ''), # HEAD check to list container
            ('404 Not Found', {}, ''), # PUT to list container
            ]))
        req = Request.blank('http://origin_db.com:8080/v1/acc/cont',
            environ={'REQUEST_METHOD': 'PUT'})
        resp = req.get_response(self.test_origin)
        self.assertEquals(resp.status_int, 500)

    def test_origin_db_get(self):
        listing_data = json.dumps([
            {'name': 'test1', 'content_type': 'x-cdn/true-1234-false'},
            {'name': 'test2', 'content_type': 'x-cdn/true-2234-false'}])
        self.test_origin.app = FakeApp(iter([('200 Ok', {}, listing_data)]))
        req = Request.blank(
            'http://origin_db.com:8080/v1/acc/cont',
            environ={'REQUEST_METHOD': 'GET'})
        resp = req.get_response(self.test_origin)
        data = resp.body.split('\n')
        self.assertEquals(data[0], 'test1')
        self.assertEquals(data[1], 'test2')
        self.assertEquals(resp.status_int, 200)

    def test_origin_db_get_limit(self):
        listing_data = json.dumps([
            {'name': 'test1', 'content_type': 'x-cdn/true-1234-false'},
            {'name': 'test2', 'content_type': 'x-cdn/true-2234-false'}])
        self.test_origin.app = FakeApp(iter([('200 Ok', {}, listing_data)]))
        req = Request.blank(
            'http://origin_db.com:8080/v1/acc?limit=1',
            environ={'REQUEST_METHOD': 'GET'})
        resp = req.get_response(self.test_origin)
        data = resp.body.split('\n')
        self.assertEquals(data[0], 'test1')
        self.assertEquals(len(data), 1)
        self.assertEquals(resp.status_int, 200)

    def test_origin_db_get_json(self):
        listing_data = json.dumps([
            {'name': 'test1', 'content_type': 'x-cdn/true-1234-false'},
            {'name': 'test2', 'content_type': 'x-cdn/true-2234-false'}])
        self.test_origin.app = FakeApp(iter([('200 Ok', {}, listing_data)]))
        req = Request.blank(
            'http://origin_db.com:8080/v1/acc/cont?format=json',
            environ={'REQUEST_METHOD': 'GET'})
        resp = req.get_response(self.test_origin)
        data = json.loads(resp.body)
        self.assertEquals(data[0]['ttl'], 1234)
        self.assertEquals(data[1]['ttl'], 2234)
        self.assertEquals(resp.status_int, 200)

    def test_origin_db_get_json_only_enabled(self):
        listing_data = json.dumps([
            {'name': 'test1', 'content_type': 'x-cdn/false-1234-false'},
            {'name': 'test2', 'content_type': 'x-cdn/true-2234-false'}])
        self.test_origin.app = FakeApp(iter([('200 Ok', {}, listing_data)]))
        req = Request.blank(
            'http://origin_db.com:8080/v1/acc/cont?format=json&enabled=true',
            environ={'REQUEST_METHOD': 'GET'})
        resp = req.get_response(self.test_origin)
        data = json.loads(resp.body)
        self.assertEquals(data[0]['ttl'], 2234)
        self.assertEquals(len(data), 1)
        self.assertEquals(resp.status_int, 200)

    def test_origin_db_delete(self):
        self.test_origin.app = FakeApp(iter([]))
        req = Request.blank(
            'http://origin_db.com:8080/v1/acc/cont',
            environ={'REQUEST_METHOD': 'DELETE'})
        resp = req.get_response(self.test_origin)
        self.assertEquals(resp.status_int, 405)

    def test_origin_db_delete_disabled(self):
        fake_conf = FakeConf(data='''[sos]
origin_admin_key = unittest
origin_cdn_hosts = origin_cdn.com
origin_db_hosts = origin_db.com
origin_account = .origin
max_cdn_file_size = 0
hash_path_suffix = testing
delete_enabled = false
'''.split('\n'))
        test_origin = origin.filter_factory(
            {'sos_conf': fake_conf})
        test_origin = test_origin(FakeApp(iter([])))
        req = Request.blank('http://origin_db.com:8080/v1/acc/cont',
            environ={'REQUEST_METHOD': 'DELETE',})
        resp = req.get_response(test_origin)
        self.assertEquals(resp.status_int, 405)

    def test_origin_db_delete_enabled(self):
        # Add mocked memcache
        fake_conf = FakeConf(data='''[sos]
origin_admin_key = unittest
origin_cdn_hosts = origin_cdn.com
origin_db_hosts = origin_db.com
origin_account = .origin
max_cdn_file_size = 0
hash_path_suffix = testing
delete_enabled = true
'''.split('\n'))
        test_origin = origin.filter_factory(
            {'sos_conf': fake_conf})
        test_origin = test_origin(FakeApp(iter([
            ('404 No Content', {}, ''),
            ('204 No Content', {}, '')
            ])))
        req = Request.blank('http://origin_db.com:8080/v1/acc/cont',
            environ={'REQUEST_METHOD': 'DELETE',})
        resp = req.get_response(test_origin)
        self.assertEquals(resp.status_int, 204)

    def test_origin_db_delete_bad_request(self):
        fake_conf = FakeConf(data='''[sos]
origin_admin_key = unittest
origin_cdn_hosts = origin_cdn.com
origin_db_hosts = origin_db.com
origin_account = .origin
max_cdn_file_size = 0
hash_path_suffix = testing
delete_enabled = true
'''.split('\n'))
        test_origin = origin.filter_factory(
            {'sos_conf': fake_conf})
        test_origin = test_origin(FakeApp(iter([
            ('500 Internal Server Error', {}, '')
            ])))
        req = Request.blank('http://origin_db.com:8080/',
            environ={'REQUEST_METHOD': 'DELETE',})
        resp = req.get_response(test_origin)
        self.assertEquals(resp.status_int, 400)

        req = Request.blank('http://origin_db.com:8080/v1/acc/cont',
            environ={'REQUEST_METHOD': 'DELETE',})
        resp = req.get_response(test_origin)
        self.assertEquals(resp.status_int, 500)

    def test_origin_db_delete_bad_request_second(self):
        fake_conf = FakeConf(data='''[sos]
origin_admin_key = unittest
origin_cdn_hosts = origin_cdn.com
origin_db_hosts = origin_db.com
origin_account = .origin
max_cdn_file_size = 0
hash_path_suffix = testing
delete_enabled = true
'''.split('\n'))
        test_origin = origin.filter_factory(
            {'sos_conf': fake_conf})
        test_origin = test_origin(FakeApp(iter([
            ('204 No Content', {}, ''),
            ('500 Internal Server Error', {}, '')
            ])))
        req = Request.blank('http://origin_db.com:8080/v1/acc/cont',
            environ={'REQUEST_METHOD': 'DELETE',})
        resp = req.get_response(test_origin)
        self.assertEquals(resp.status_int, 500)

    def test_origin_db_get_fail(self):
        # bad listing lines are ignored
        listing_data = json.dumps([
            {'name': 'test1', 'content_type': 'x-cdn/true1234-false'},
            {'name': 'test1', 'content_type': 'x-cd/true1234-false'},
            {'name': 'test2', 'content_type': 'x-cdn/true-2234-false'}])
        self.test_origin.app = FakeApp(iter([('200 Ok', {}, listing_data)]))
        req = Request.blank(
            'http://origin_db.com:8080/v1/acc/cont?format=json',
            environ={'REQUEST_METHOD': 'GET'})
        resp = req.get_response(self.test_origin)
        data = json.loads(resp.body)
        self.assertEquals(data[0]['ttl'], 2234)
        self.assertEquals(len(data), 1)
        self.assertEquals(resp.status_int, 200)
        #bad path
        req = Request.blank(
            'http://origin_db.com:8080/v1?format=json',
            environ={'REQUEST_METHOD': 'GET'})
        resp = req.get_response(self.test_origin)
        self.assertEquals(resp.status_int, 400)
        #bad limit
        req = Request.blank(
            'http://origin_db.com:8080/v1/acc?limit=hey',
            environ={'REQUEST_METHOD': 'GET'})
        resp = req.get_response(self.test_origin)
        self.assertEquals(resp.status_int, 400)
        # acc not found get
        self.test_origin.app = FakeApp(iter([('404 Not Found', {}, '')]))
        req = Request.blank(
            'http://origin_db.com:8080/v1/acc/cont?format=json',
            environ={'REQUEST_METHOD': 'GET'})
        resp = req.get_response(self.test_origin)
        self.assertEquals(resp.status_int, 404)
        # acc not found head
        self.test_origin.app = FakeApp(iter([('404 Not Found', {}, '')]))
        req = Request.blank(
            'http://origin_db.com:8080/v1/acc/cont?format=json',
            environ={'REQUEST_METHOD': 'HEAD'})
        resp = req.get_response(self.test_origin)
        self.assertEquals(resp.status_int, 404)
        #unauthed
        self.test_origin.app = FakeApp(iter([('404 Not Found', {}, '')]))
        req = Request.blank(
            'http://origin_db.com:8080/v1/acc/cont?format=json',
            environ={'REQUEST_METHOD': 'HEAD',
            'swift.authorize': lambda req: HTTPUnauthorized()})
        resp = req.get_response(self.test_origin)
        self.assertEquals(resp.status_int, 401)
        #weird method
        self.test_origin.app = FakeApp(iter([]))
        req = Request.blank(
            'http://origin_db.com:8080/v1/acc/cont',
            environ={'REQUEST_METHOD': 'nowhere'})
        resp = req.get_response(self.test_origin)
        self.assertEquals(resp.status_int, 404)

    def test_db_memcache_head(self):
        def mock_memcache(env):
            return FakeMemcache(override_get=json.dumps({'account': 'acc',
                'container': 'cont', 'ttl': 5555, 'logs_enabled': 'true',
                'cdn_enabled': 'false'}))
        was_memcache = utils.cache_from_env
        try:
            utils.cache_from_env = mock_memcache
            self.test_origin.app = FakeApp(iter([('200 Ok', {},
                json.dumps({'account': 'acc', 'container': 'cont', 'ttl': 1234,
                            'logs_enabled': 'true', 'cdn_enabled': 'false'}))]))
            req = Request.blank(
                'http://origin_db.com:8080/v1/acc/cont',
                environ={'REQUEST_METHOD': 'HEAD'})
            resp = req.get_response(self.test_origin)
            self.assertEquals(resp.status_int, 204)
            self.assertEquals(resp.headers['X-TTL'], 5555)
        finally:
            utils.cache_from_env = was_memcache

    def test_db_memcache_post(self):

        def mock_memcache(env):
            fake_mem = FakeMemcache(override_get=json.dumps({'account': 'acc',
                'container': 'cont', 'ttl': 5555, 'logs_enabled': 'true',
                'cdn_enabled': 'false'}))
            def check_set(key, value, serialize=True, timeout=0):
                data = json.loads(value)
                if data['ttl'] != 5555:
                    raise Exception('Memcache not working')
<<<<<<< HEAD
                if data['cdn_enabled'] != 'true':
                    raise Exception('Memcache not working')
=======
>>>>>>> 0bc51fb1
            fake_mem.set = check_set
            return fake_mem
        was_memcache = utils.cache_from_env
        utils.cache_from_env = mock_memcache
        try:
            prev_data = json.dumps({'account': 'acc', 'container': 'cont',
                    'ttl': 1234, 'logs_enabled': 'true',
                    'cdn_enabled': 'false'})
            data = {'account': 'acc', 'container': 'cont', 'cdn_enabled':
                'true'}
            self.test_origin.app = FakeApp(iter([ # no cdn call- hit memcache
                ('204 No Content', {}, ''),
                ('404 Not Found', {}, ''), # HEAD call, see if create cont
                ('204 No Content', {}, ''), # put create cont
                ('204 No Content', {}, ''), # put to add obj to listing
                ]))
            req = Request.blank('http://origin_db.com:8080/v1/acc/cont',
<<<<<<< HEAD
                environ={'REQUEST_METHOD': 'PUT'},
                headers={'x-cdn-enabled': 'True'})
=======
                environ={'REQUEST_METHOD': 'PUT'})
>>>>>>> 0bc51fb1
            resp = req.get_response(self.test_origin)
            self.assertEquals(resp.status_int, 201)

        finally:
            utils.cache_from_env = was_memcache

    def test_db_memcache_fail(self):
        def mock_memcache(env):
            return FakeMemcache(override_get=json.dumps({'ttl': 5555}))
        was_memcache = utils.cache_from_env
        try:
            utils.cache_from_env = mock_memcache
            self.test_origin.app = FakeApp(iter([('200 Ok', {},
                json.dumps({'account': 'acc', 'container': 'cont', 'ttl': 1234,
                            'logs_enabled': 'true', 'cdn_enabled': 'false'}))]))
            req = Request.blank(
                'http://origin_db.com:8080/v1/acc/cont',
                environ={'REQUEST_METHOD': 'HEAD'})
            resp = req.get_response(self.test_origin)
            self.assertEquals(resp.status_int, 204)
            self.assertEquals(resp.headers['X-TTL'], 1234)
        finally:
            utils.cache_from_env = was_memcache

    def test_origin_db_fail_bad_config(self):
        fake_conf = FakeConf(data='''[sos]
origin_admin_key = unittest
origin_cdn_hosts = origin_cdn.com
origin_db_hosts = origin_db.com
origin_account = .origin
max_cdn_file_size = 0
hash_path_suffix = testing
'''.split('\n'))
        test_origin = origin.filter_factory(
            {'sos_conf': fake_conf})
        listing_data = json.dumps([
            {'name': 'test1', 'content_type': 'x-cdn/true1234-false'},
            {'name': 'test2', 'content_type': 'x-cdn/true-2234-false'}])
        test_origin = test_origin(FakeApp(iter([('200 Ok', {}, listing_data)])))
        req = Request.blank('http://origin_db.com:8080/v1/acc/cont?format=JSON',
            environ={'REQUEST_METHOD': 'GET',})
        resp = req.get_response(test_origin)
        self.assertEquals(resp.status_int, 500)

    def test_split_paths(self):

        def fake_split(*args, **kwargs):
            raise ValueError('Testing')
        was_split = utils.split_path
        try:
            utils.split_path = fake_split
            from swift.common.utils import split_path
            utils.split_path = fake_split
            self.test_origin.app = FakeApp(iter([('404 Not Found', {}, '')]))
            resp = Request.blank('/origin/.prep',
                environ={'REQUEST_METHOD': 'POST'},
                headers={'X-Origin-Admin-User': '.origin_admin',
                         'X-Origin-Admin-Key': 'unittest'}).get_response(
                         self.test_origin)
            self.assertEquals(resp.status_int, 404)
            resp = Request.blank('http://origin_db.com:8080/v1/acc',
                environ={'REQUEST_METHOD': 'HEAD'}).get_response(
                self.test_origin)
            self.assertEquals(resp.status_int, 404)
            resp = Request.blank('http://origin_db.com:8080/v1/acc',
                environ={'REQUEST_METHOD': 'PUT'}).get_response(
                self.test_origin)
            self.assertEquals(resp.status_int, 404)
        finally:
            utils.split_path = was_split

    def test_origin_db_get_xml(self):
        listing_data = json.dumps([
            {'name': 'test1', 'content_type': 'x-cdn/true-1234-false'},
            {'name': 'test2', 'content_type': 'x-cdn/true-2234-false'}])
        self.test_origin.app = FakeApp(iter([('200 Ok', {}, listing_data)]))
        req = Request.blank(
            'http://origin_db.com:8080/v1/acc/cont?format=xml',
            environ={'REQUEST_METHOD': 'GET'})
        resp = req.get_response(self.test_origin)
        self.assert_('<ttl>1234</ttl>' in resp.body)
        self.assertEquals(resp.status_int, 200)

    def test_origin_db_head(self):
        prev_data = json.dumps({'account': 'acc', 'container': 'cont',
                'ttl': 1234, 'logs_enabled': 'true', 'cdn_enabled': 'false'})
        self.test_origin.app = FakeApp(iter([
            ('204 No Content', {}, prev_data)])) # call to _get_cdn_data
        req = Request.blank('http://origin_db.com:8080/v1/acc/cont',
            environ={'REQUEST_METHOD': 'HEAD'})
        resp = req.get_response(self.test_origin)
        self.assertEquals(resp.status_int, 204)
        self.assertEquals(resp.headers['x-ttl'], 1234)

    def test_cdn_bad_req(self):
        for meth in ['PUT', 'POST', 'DELETE', 'JUNK']:
            self.test_origin.app = FakeApp(iter([]))
            resp = Request.blank('http://origin_cdn.com:8080/v1/acc/cont',
                environ={'REQUEST_METHOD': meth}).get_response(
                self.test_origin)
            self.assertEquals(resp.status_int, 405)

        resp = Request.blank('http://origin_cdn.com:8080/1234/obj1.jpg',
            environ={'REQUEST_METHOD': 'HEAD',
                     'swift.cdn_hash': 'abcd'}).get_response(self.test_origin)
        self.assertEquals(resp.status_int, 404)

    def test_cdn_get_no_content(self):
        prev_data = json.dumps({'account': 'acc', 'container': 'cont',
                'ttl': 1234, 'logs_enabled': 'true', 'cdn_enabled': 'false'})
        self.test_origin.app = FakeApp(iter([
            ('204 No Content', {}, prev_data), # call to _get_cdn_data
            ('304 No Content', {}, '')])) #call to get obj
        req = Request.blank('http://origin_cdn.com:8080/h1234/obj1.jpg',
            environ={'REQUEST_METHOD': 'HEAD',
                     'swift.cdn_hash': 'abcd',
                     'swift.cdn_object_name': 'obj1.jpg'})
        resp = req.get_response(self.test_origin)
        self.assertEquals(resp.status_int, 304)

        self.test_origin.app = FakeApp(iter([
            ('204 No Content', {}, prev_data), # call to _get_cdn_data
            ('404 No Content', {}, '')])) #call to get obj
        req = Request.blank('http://origin_cdn.com:8080/h1234/obj1.jpg',
            environ={'REQUEST_METHOD': 'HEAD',
                     'swift.cdn_hash': 'abcd',
                     'swift.cdn_object_name': 'obj1.jpg'})
        resp = req.get_response(self.test_origin)
        self.assertEquals(resp.status_int, 404)

        self.test_origin.app = FakeApp(iter([
            ('204 No Content', {}, prev_data), # call to _get_cdn_data
            ('416 No Content', {}, '')])) #call to get obj
        req = Request.blank('http://origin_cdn.com:8080/h1234/obj1.jpg',
            environ={'REQUEST_METHOD': 'HEAD',
                     'swift.cdn_hash': 'abcd',
                     'swift.cdn_object_name': 'obj1.jpg'})
        resp = req.get_response(self.test_origin)
        self.assertEquals(resp.status_int, 416)

    def test_cdn_get_regex(self):
        prev_data = json.dumps({'account': 'acc', 'container': 'cont',
                'ttl': 1234, 'logs_enabled': 'true', 'cdn_enabled': 'false'})

        def check_urls(req):
            vrs, acc, cont, obj = utils.split_path(req.path, 1, 4)
            self.assertEquals(acc, 'acc')
            self.assertEquals(cont, 'cont')
            self.assertEquals(obj, 'obj1.jpg')

        self.test_origin.app = FakeApp(iter([
            ('204 No Content', {}, prev_data), # call to _get_cdn_data
            ('304 No Content', {}, '', check_urls)])) #call to get obj
        req = Request.blank('http://origin_cdn.com:8080/h1234/obj1.jpg',
            environ={'REQUEST_METHOD': 'GET'})
        resp = req.get_response(self.test_origin)
        self.assertEquals(resp.status_int, 304)

        self.test_origin.app = FakeApp(iter([
            ('204 No Content', {}, prev_data), # call to _get_cdn_data
            ('304 No Content', {}, '', check_urls)])) #call to get obj
        req = Request.blank('http://origin_cdn.com:8080/1234/obj1.jpg',
            environ={'REQUEST_METHOD': 'GET'})
        resp = req.get_response(self.test_origin)
        self.assertEquals(resp.status_int, 404)

    def test_cdn_get(self):
        prev_data = json.dumps({'account': 'acc', 'container': 'cont',
                'ttl': 1234, 'logs_enabled': 'true', 'cdn_enabled': 'false'})
        self.test_origin.app = FakeApp(iter([
            ('204 No Content', {}, prev_data), # call to _get_cdn_data
            ('200 Ok', {}, 'Test obj body.',
                lambda req: False if req.headers['if-modified-since'] ==
                '2000-01-01' else 'Headers not kept')])) #call to get obj
        req = Request.blank('http://origin_cdn.com:8080/h1234/obj1.jpg',
            headers={'if-modified-since': '2000-01-01'},
            environ={'REQUEST_METHOD': 'GET',
                     'swift.cdn_hash': 'abcd',
                     'swift.cdn_object_name': 'obj1.jpg'})
        resp = req.get_response(self.test_origin)
        self.assertEquals(resp.status_int, 200)
        self.assertEquals(resp.body, 'Test obj body.')

    def test_cdn_get_fail(self):
        prev_data = json.dumps({'account': 'acc', 'container': 'cont',
                'ttl': 1234, 'logs_enabled': 'true', 'cdn_enabled': 'false'})
        self.test_origin.app = FakeApp(iter([
            ('204 No Content', {}, prev_data), # call to _get_cdn_data
            ('500', {}, 'Failure.')])) #call to get obj
        req = Request.blank('http://origin_cdn.com:8080/h1234/obj1.jpg',
            environ={'REQUEST_METHOD': 'GET',
                     'swift.cdn_hash': 'abcd',
                     'swift.cdn_object_name': 'obj1.jpg'})
        resp = req.get_response(self.test_origin)
        self.assertEquals(resp.status_int, 404)

        fake_conf = FakeConf(data='''[sos]
origin_admin_key = unittest
origin_cdn_hosts = origin_cdn.com
origin_db_hosts = origin_db.com
origin_account = .origin
max_cdn_file_size = 0
hash_path_suffix = testing
[incoming_url_regex]
regex_0 = ^http://origin_cdn\.com.*\/h(?P<cdn_hash>\w+)\/r\d+\/?(?P<object_name>(.+))?$
'''.split('\n'))
        test_origin = origin.filter_factory(
            {'sos_conf': fake_conf})
        test_origin = test_origin(FakeApp(iter([
                ('204 No Content', {}, prev_data), # call to _get_cdn_data
                ('200 Ok', {'Content-Length': 14}, 'Test obj body.')])))
        req = Request.blank('http://origin_cdn.com:8080/h1234/obj1.jpg',
            environ={'REQUEST_METHOD': 'GET',
                     'swift.cdn_hash': 'abcd',
                     'swift.cdn_object_name': 'obj1.jpg'})
        resp = req.get_response(test_origin)
        self.assertEquals(resp.status_int, 400)

        fake_conf = FakeConf(data='''[sos]
origin_admin_key = unittest
origin_cdn_hosts = origin_cdn.com
origin_db_hosts = origin_db.com
origin_account = .origin
max_cdn_file_size = 0
hash_path_suffix = testing
'''.split('\n'))
        test_origin = origin.filter_factory(
            {'sos_conf': fake_conf})
        test_origin = test_origin(FakeApp(iter([ ])))
        req = Request.blank('http://origin_cdn.com:8080/h1234/obj1.jpg',
            environ={'REQUEST_METHOD': 'GET'})
        resp = req.get_response(test_origin)
        self.assertEquals(resp.status_int, 500)

if __name__ == '__main__':
    unittest.main()<|MERGE_RESOLUTION|>--- conflicted
+++ resolved
@@ -582,11 +582,8 @@
                 data = json.loads(value)
                 if data['ttl'] != 5555:
                     raise Exception('Memcache not working')
-<<<<<<< HEAD
                 if data['cdn_enabled'] != 'true':
                     raise Exception('Memcache not working')
-=======
->>>>>>> 0bc51fb1
             fake_mem.set = check_set
             return fake_mem
         was_memcache = utils.cache_from_env
@@ -604,12 +601,8 @@
                 ('204 No Content', {}, ''), # put to add obj to listing
                 ]))
             req = Request.blank('http://origin_db.com:8080/v1/acc/cont',
-<<<<<<< HEAD
                 environ={'REQUEST_METHOD': 'PUT'},
                 headers={'x-cdn-enabled': 'True'})
-=======
-                environ={'REQUEST_METHOD': 'PUT'})
->>>>>>> 0bc51fb1
             resp = req.get_response(self.test_origin)
             self.assertEquals(resp.status_int, 201)
 
