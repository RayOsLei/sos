--- conflicted
+++ resolved
@@ -211,14 +211,9 @@
         self.origin_account = conf.get('origin_account', '.origin')
         self.num_hash_cont = int(conf.get('number_hash_id_containers', 100))
         self.hmac_signed_url_secret = self.conf.get('hmac_signed_url_secret')
-<<<<<<< HEAD
-        self.min_ttl = int(conf.get('min_ttl', 15 * 60))
-        self.max_ttl = int(conf.get('max_ttl', 365 * 24 * 60 * 60))
-=======
         self.token_length = int(self.conf.get('hmac_token_length', 30))
         self.min_ttl = int(conf.get('min_ttl', MIN_TTL))
         self.max_ttl = int(conf.get('max_ttl', MAX_TTL))
->>>>>>> cc778f47
         self.log_access_requests = conf.get('log_access_requests', 't') in \
             TRUE_VALUES
         self.number_dns_shards = int(conf.get('number_dns_shards', 100))
