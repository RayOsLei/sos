# Copyright (c) 2010 OpenStack, LLC.
#
# Licensed under the Apache License, Version 2.0 (the "License");
# you may not use this file except in compliance with the License.
# You may obtain a copy of the License at
#
#    http://www.apache.org/licenses/LICENSE-2.0
#
# Unless required by applicable law or agreed to in writing, software
# distributed under the License is distributed on an "AS IS" BASIS,
# WITHOUT WARRANTIES OR CONDITIONS OF ANY KIND, either express or
# implied.
# See the License for the specific language governing permissions and
# limitations under the License.
from time import time, gmtime, strftime
from webob import Response, Request
from webob.exc import HTTPBadRequest, HTTPForbidden, HTTPNotFound, \
    HTTPUnauthorized, HTTPNoContent, HTTPAccepted, HTTPCreated, \
    HTTPMethodNotAllowed, HTTPRequestRangeNotSatisfiable, \
    HTTPInternalServerError, HTTPPreconditionFailed
from hashlib import md5
import re
from swift.common import utils
from swift.common.utils import get_logger, get_param, TRUE_VALUES, readconf
from swift.common.constraints import check_utf8
from swift.common.wsgi import make_pre_authed_request
try:
    import simplejson as json
except ImportError:
    import json

CACHE_BAD_URL = 86400
CACHE_404 = 30
SWIFT_FETCH_SIZE = 100 * 1024
MEMCACHE_TIMEOUT = 3600
<<<<<<< HEAD

=======
>>>>>>> 0bc51fb1

class InvalidContentType(Exception):
    pass


class OriginDbFailure(Exception):
    pass


class InvalidConfiguration(Exception):
    pass


class HashData(object):
    '''
    object to keep track on json data files
    '''

    def __init__(self, account, container, ttl, cdn_enabled, logs_enabled):
        self.account = account
        self.container = container
        self.ttl = ttl
        self.logs_enabled = logs_enabled
        self.cdn_enabled = cdn_enabled

    def get_json_str(self):
        data = {'account': self.account, 'container': self.container,
                'ttl': self.ttl, 'logs_enabled': self.logs_enabled,
                'cdn_enabled': self.cdn_enabled}
        return json.dumps(data)

    @classmethod
    def create_from_json(cls, json_str):
        '''
        :returns HashData object init from str passed in
        :raises ValueError if there's a problem with json
        '''
        try:
            data = json.loads(json_str)
            return HashData(data['account'], data['container'], data['ttl'],
                            data['cdn_enabled'], data['logs_enabled'])
        except (KeyError, ValueError), e:
            raise ValueError("Problem loading json: %s" % e)


class OriginBase(object):
    '''
    Base class for Origin Server
    '''

    def __init__(self, app, conf):
        self.app = app
        self.conf = conf
        self.hash_suffix = conf.get('hash_path_suffix')
        self.origin_account = conf.get('origin_account', '.origin')
        if not self.hash_suffix:
            raise InvalidConfiguration('Please provide a hash_path_suffix')

#    def _valid_setup(self):
#        #TODO: this later

    def _hash_path(self, account, container):
        return md5('/%s/%s/%s' % (account, container.encode('utf-8'),
                                  self.hash_suffix)).hexdigest()

    def _get_hsh_obj_path(self, hsh):
        hsh_num = int(hsh[-1], 16)
        return '/v1/%s/.hash_%d/%s' % (self.origin_account, hsh_num, hsh)

    def _get_cdn_data(self, env, cdn_obj_path):
        '''
        Returns HashData object by doing a GET to the obj in the .hash
        container.
        '''
        # get defaults
        #TODO: I think I should cache this in memcache later
        # if i do this then i'll have to clear it on PUTs / POSTs
        memcache_client = utils.cache_from_env(env)
        memcache_key = '%s/%s' % (self.origin_account, cdn_obj_path)
        if memcache_client:
            cached_cdn_data = memcache_client.get(memcache_key)
            if cached_cdn_data:
                try:
                    return HashData.create_from_json(cached_cdn_data)
                except ValueError:
                    pass

        resp = make_pre_authed_request(env, 'GET',
            cdn_obj_path, agent='SwiftOrigin').get_response(self.app)
        if resp.status_int // 100 == 2:
            try:
                if memcache_client:
                    memcache_client.set(memcache_key, resp.body,
                        serialize=False, timeout=MEMCACHE_TIMEOUT)

                return HashData.create_from_json(resp.body)
            except ValueError:
                pass # TODO: ignore json errors in the data files, ok right?
        return None


class AdminHandler(OriginBase):

    def __init__(self, app, conf):
        OriginBase.__init__(self, app, conf)
        self.admin_key = conf.get('origin_admin_key')

    def is_origin_admin(self, req):
        """
        Returns True if the admin specified in the request represents the
        .origin_admin.

        :param req: The webob.Request to check.
        :param returns: True if .origin_admin.
        """
        return self.admin_key and \
           req.headers.get('x-origin-admin-user') == '.origin_admin' and \
           req.headers.get('x-origin-admin-key') == self.admin_key

    def handle_request(self, env, req):
        """
        Handles the POST /origin/.prep call for preparing the backing store
        Swift cluster for use with the origin subsystem. Can only be called by
        .origin_admin

        :param req: The webob.Request to process.
        :returns: webob.Response, 204 on success
        """
        if not self.is_origin_admin(req):
            return HTTPForbidden(request=req)
        try:
            vsn, account, container = utils.split_path(req.path, 1, 3, True)
        except ValueError:
            return HTTPNotFound(request=req)
        if account == '.prep':
            path = '/v1/%s' % self.origin_account
            resp = make_pre_authed_request(req.environ, 'PUT',
                path, agent='SwiftOrigin').get_response(self.app)
            if resp.status_int // 100 != 2:
                raise Exception(
                    'Could not create the main origin account: %s %s' %
                    (path, resp.status))
            hash_conts = ['.hash_%d' % i for i in xrange(16)]
            for cont_name in hash_conts:
                path = '/v1/%s/%s' % (self.origin_account, cont_name)
                resp = make_pre_authed_request(req.environ, 'PUT',
                    path, agent='SwiftOrigin').get_response(self.app)
                if resp.status_int // 100 != 2:
                    raise Exception('Could not create %s container: %s %s' %
                                    (cont_name, path, resp.status))
            return HTTPNoContent(request=req)
        return HTTPNotFound(request=req)


class CdnHandler(OriginBase):

    def __init__(self, app, conf):
        OriginBase.__init__(self, app, conf)
        self.logger = get_logger(conf, log_route='origin_cdn')
        self.max_cdn_file_size = int(conf.get('max_cdn_file_size',
                                              10 * 1024 ** 3))
        if not self._valid_setup(conf):
            raise InvalidConfiguration('Invalid config for CdnHandler')
        self.cdn_regexes = []
        for key, val in conf['incoming_url_regex'].items():
            regex = re.compile(val)
            self.cdn_regexes.append(regex)

    def _valid_setup(self, conf):
        return bool(conf.get('incoming_url_regex'))

    def _getCacheHeaders(self, ttl):
        return {'Expires': strftime("%a, %d %b %Y %H:%M:%S GMT",
                                    gmtime(time() + ttl)),
                'Cache-Control': 'max-age:%d, public' % ttl}

    def _getCdnHeaders(self, req):
        headers = {}
        for header in ['If-Modified-Since', 'If-Match', 'Range', 'If-Range']:
            if header in req.headers:
                headers[header] = req.headers[header]
        return headers

    def handle_request(self, env, req):
        if req.method not in ('GET', 'HEAD'):
            headers = self._getCacheHeaders(CACHE_BAD_URL)
            return HTTPMethodNotAllowed(request=req, headers=headers)
        # allow earlier middleware to override hash and obj_name
        hsh = env.get('swift.cdn_hash')
        object_name = env.get('swift.cdn_object_name')
        if not (hsh and object_name):
            for regex in self.cdn_regexes:
                match_obj = regex.match(req.url)
                if match_obj:
                    match_dict = match_obj.groupdict()
                    hsh = match_dict.get('cdn_hash')
                    object_name = match_dict.get('object_name')
                    break

        if not (hsh and object_name):
            headers = self._getCacheHeaders(CACHE_BAD_URL)
            return HTTPNotFound(request=req, headers=headers)
        cdn_obj_path = self._get_hsh_obj_path(hsh)
        hash_data = self._get_cdn_data(env, cdn_obj_path)
        if hash_data and hash_data.cdn_enabled:
            # this is a cdn enabled container, proxy req to swift
            swift_path = '/v1/%s/%s/%s' % (hash_data.account,
                                           hash_data.container, object_name)
            headers = self._getCdnHeaders(req)
            resp = make_pre_authed_request(env, req.method, swift_path,
                headers=headers, agent='SwiftOrigin').get_response(self.app)
            if resp.status_int == 304:
                return resp
            # we don't have to worry about the 401 case
            if resp.status_int == 404:
                return HTTPNotFound(request=req,
                    headers=self._getCacheHeaders(CACHE_404))
            if resp.status_int == 416:
                return HTTPRequestRangeNotSatisfiable(request=req,
                    headers=self._getCacheHeaders(CACHE_404))
            if resp.status_int in (200, 206):
                #TODO: not doing the check for content-length == None ok?
                if resp.content_length > self.max_cdn_file_size:
                    return HTTPBadRequest(request=req,
                        headers=self._getCacheHeaders(CACHE_404))
                cdn_resp = Response(request=req, app_iter=resp.app_iter)
                cdn_resp.status = resp.status_int
                cdn_resp.last_modified = resp.last_modified
                cdn_resp.etag = resp.etag
                cdn_resp.content_length = resp.content_length
                for header in ('Content-Range', 'Content-Encoding',
                               'Content-Disposition', 'Accept-Ranges',
                               'Content-Type'):
                    header_val = resp.headers.get(header)
                    if header_val:
                        cdn_resp.headers[header] = header_val

                cdn_resp.headers.update(self._getCacheHeaders(hash_data.ttl))

                return cdn_resp
            self.logger.exception('Unexpected response from Swift: %s, %s' %
                                  (resp.status, cdn_obj_path))
        return HTTPNotFound(request=req,
                            headers=self._getCacheHeaders(CACHE_404))


class OriginDbHandler(OriginBase):
    '''
    Origin server for public containers
    '''

    def __init__(self, app, conf):
        OriginBase.__init__(self, app, conf)
        self.conf = conf
        self.logger = get_logger(conf, log_route='origin_db')
        self.min_ttl = int(conf.get('min_ttl', '900'))
        self.max_ttl = int(conf.get('max_ttl', '3155692600'))
        self.delete_enabled = self.conf.get('delete_enabled', 'f').lower() in TRUE_VALUES

    def _gen_listing_content_type(self, cdn_enabled, ttl, logs_enabled):
        return 'x-cdn/%(cdn_enabled)s-%(ttl)d-%(log_ret)s' % {
            'cdn_enabled': cdn_enabled, 'ttl': ttl, 'log_ret': logs_enabled}

    def _parse_container_listing(self, account, listing_data, output_format,
                                 only_cdn_enabled=False):
        '''
        :returns: For xml format: an XML str, json: a dict, otherwise container
                  name. Returns None if only_cdn_enabled is specified and
                  listing_data is false.
        :raises: InvalidContentType
        '''
        listing_dict = listing_data
        container = listing_dict['name']
        cdn_data = listing_dict['content_type']
        hsh = self._hash_path(account, container)
        if output_format not in ('json', 'xml'):
            return container
        if cdn_data.startswith('x-cdn/'):
            try:
                cdn_enabled, ttl, log_ret = cdn_data[len('x-cdn/'):].split('-')
                cdn_enabled = cdn_enabled.lower() in TRUE_VALUES
                log_ret = log_ret.lower() in TRUE_VALUES
                ttl = int(ttl)
            except ValueError:
                raise InvalidContentType('Invalid Content-Type: %s/%s: %s' %
                    (account, container, cdn_data))
            cdn_url_dict = self._get_cdn_urls(hsh, 'GET',
                                              request_format_tag=output_format)
        else:
            raise InvalidContentType('Invalid Content-Type: %s/%s: %s' %
                                     (account, container, cdn_data))
        if only_cdn_enabled and not cdn_enabled:
            return None
        output_dict = {'name': container, 'cdn_enabled': cdn_enabled,
                       'ttl': ttl, 'log_retention': log_ret}
        output_dict.update(cdn_url_dict)
        if output_format == 'xml':
            xml_data = '\n'.join(['<%s>%s</%s>' % (tag, val, tag)
                                  for tag, val in output_dict.items()])
            return '''  <container>
            %s
  </container>''' % xml_data
        return output_dict

    def origin_db_get(self, env, req):
        '''
        Handles GETs to the Origin database
        The only part of the path this pays attention to is the account.
        '''
        #TODO: this does not return transfer-encoding: chunked
        try:
            account = req.path.split('/')[2]
        except IndexError:
            return HTTPBadRequest('Invalid request. '
                                  'URL format: /<api version>/<account>')
        #TODO: make sure to test with unicode container names
        marker = get_param(req, 'marker', default='')
        list_format = get_param(req, 'format')
        if list_format:
            list_format = list_format.lower()
        enabled_only = get_param(req, 'enabled',
                                 default='false').lower() in TRUE_VALUES
        limit = get_param(req, 'limit')
        if limit:
            try:
                limit = int(limit)
            except ValueError:
                return HTTPBadRequest('Invalid limit, must be an integer')
        listing_path = '/v1/%s/%s?format=json&marker=%s' % \
                       (self.origin_account, account, marker)
        # no limit in request because may have to filter on cdn_enabled
        resp = make_pre_authed_request(env, 'GET',
            listing_path, agent='SwiftOrigin').get_response(self.app)
        resp_headers = {}
        # {'Transfer-Encoding': 'chunked'}
        #TODO is this right? was chunked in old one
        if resp.status_int // 100 == 2:
            cont_listing = json.loads(resp.body)
            # TODO: is it ok to load the whole thing? do i have a choice?
            listing_formatted = []
            for listing_dict in cont_listing:
                if limit is None or len(listing_formatted) < limit:
                    try:
                        formatted_data = self._parse_container_listing(
                            account, listing_dict, list_format,
                            only_cdn_enabled=enabled_only)
                        if formatted_data:
                            listing_formatted.append(formatted_data)
                    except InvalidContentType, e:
                        self.logger.exception(e)
                        continue
                else:
                    break
            if list_format == 'xml':
                resp_headers['Content-Type'] = 'application/xml'
                response_body = ('<?xml version="1.0" encoding="UTF-8"?>\n'
                    '<account name="%s">\n%s\n</account>') % (account,
                        '\n'.join(listing_formatted))

            elif list_format == 'json':
                resp_headers['Content-Type'] = 'application/json'
                response_body = json.dumps(listing_formatted)
            else:
                resp_headers['Content-Type'] = 'text/plain; charset=UTF-8'
                response_body = '\n'.join(listing_formatted)
            return Response(body=response_body, headers=resp_headers)
        else:
            return HTTPNotFound(request=req)

    def _get_cdn_urls(self, hsh, request_type, request_format_tag=''):
        '''
        Returns a dict of the outgoing urls for a HEAD or GET req.
        :param request_format_tag: the tag matching the section in the conf
            file that will be used to format the request
        '''
        format_section = None
        #TODO: add tests for each of these cases
        #TODO: functional tests for all the different requests :(
        section_names = ['outgoing_url_format_%s_%s' % (request_type.lower(),
                                                        request_format_tag),
                         'outgoing_url_format_%s' % request_type.lower(),
                         'outgoing_url_format']
        for section_name in section_names:
            format_section = self.conf.get(section_name)
            if format_section:
                break
        else:
            raise InvalidConfiguration('Could not find format for: %s, %s: %s'
                % (request_type, request_format_tag, self.conf))

        url_vars = {'hash': hsh, 'hash_mod': int(hsh[-2:], 16) % 100}
        cdn_urls = {}
        for key, url in format_section.items():
            cdn_urls[key] = (url % url_vars).rstrip('/')
        return cdn_urls

    def origin_db_delete(self, env, req):
        ''' Handles DELETEs in the Origin database '''
        if not self.delete_enabled:
            return HTTPMethodNotAllowed(request=req)
        try:
            version, account, container = utils.split_path(req.path, 1, 3)
        except ValueError:
            return HTTPBadRequest('Invalid request. '
                                  'URI format: /<api version>/<account>/<container>')
        hsh = self._hash_path(account, container)
        cdn_obj_path = self._get_hsh_obj_path(hsh)
        resp = make_pre_authed_request(env, 'DELETE',
                cdn_obj_path, agent='SwiftOrigin').get_response(self.app)

        # A 404 means it's already deleted, which is okay
        if resp.status_int // 100 != 2 and resp.status_int != 404:
            raise OriginDbFailure('Could not DELETE .hash obj in origin '
                'db: %s %s' % (cdn_obj_path, resp.status_int))

        cdn_list_path = '/v1/%s/%s/%s' % (self.origin_account, account, container)
        list_resp = make_pre_authed_request(env, 'DELETE',
                cdn_list_path, agent='SwiftOrigin').get_response(self.app)

        if list_resp.status_int // 100 != 2 and list_resp.status_int != 404:
            raise OriginDbFailure('Could not DELETE listing path in origin '
                'db: %s %s' % (cdn_list_path, list_resp.status_int))

        # Remove memcache entry
        memcache_client = utils.cache_from_env(env)
        if memcache_client:
            memcache_key = '%s/%s' % (self.origin_account, cdn_obj_path)
            memcache_client.set(memcache_key, '',
                serialize=False, timeout=MEMCACHE_TIMEOUT)
        return HTTPNoContent(request=req)

    def origin_db_head(self, env, req):
        '''
        Handles HEAD requests into Origin database
        '''
        try:
            vsn, account, container = utils.split_path(req.path, 1, 3, True)
        except ValueError:
            return HTTPNotFound()
        hsh = self._hash_path(account, container)
        cdn_obj_path = self._get_hsh_obj_path(hsh)
        hash_data = self._get_cdn_data(env, cdn_obj_path)
        if hash_data:
            headers = self._get_cdn_urls(hsh, 'HEAD')
            headers.update({'X-TTL': hash_data.ttl,
                'X-Log-Retention': hash_data.logs_enabled.title(),
                'X-CDN-Enabled': hash_data.cdn_enabled.title()})
            return HTTPNoContent(headers=headers)
        return HTTPNotFound(request=req)

    def origin_db_puts_posts(self, env, req):
        '''
        Handles PUTs and POSTs into Origin database
        '''
        try:
            vsn, account, container = utils.split_path(req.path, 1, 3, True)
        except ValueError:
            return HTTPNotFound()
        hsh = self._hash_path(account, container)
        cdn_obj_path = self._get_hsh_obj_path(hsh)
        ttl, cdn_enabled, logs_enabled = '295200', 'true', 'false'
        hash_data = self._get_cdn_data(env, cdn_obj_path)
        if hash_data:
            ttl = hash_data.ttl
            cdn_enabled = hash_data.cdn_enabled
            logs_enabled = hash_data.logs_enabled
        else:
            if req.method == 'POST':
                return HTTPNotFound(request=req)
        try:
            ttl = int(req.headers.get('X-TTL', ttl))
        except ValueError:
            return HTTPBadRequest(_('Invalid X-TTL, must be integer'))
        if ttl < self.min_ttl or ttl > self.max_ttl:
            # TODO: this isn't exactly whats currently there. It only errors on
            # invalid TTLs if the enabled is true or being set to true
            return HTTPBadRequest(_('Invalid X-TTL, must be between %(min)s '
                'and %(max)s') % {'min': self.min_ttl, 'max': self.max_ttl})
        logs_enabled = req.headers.get('X-Log-Retention',
            logs_enabled).lower() in TRUE_VALUES and 'true' or 'false'
        cdn_enabled = req.headers.get('X-CDN-Enabled',
            cdn_enabled).lower() in TRUE_VALUES and 'true' or 'false'

        new_hash_data = HashData(account, container, ttl, cdn_enabled,
                                 logs_enabled)
        cdn_obj_data = new_hash_data.get_json_str()
        cdn_obj_etag = md5(cdn_obj_data).hexdigest()
        # this is always a PUT because a POST needs to update the file
        cdn_obj_resp = make_pre_authed_request(env, 'PUT', cdn_obj_path,
            body=cdn_obj_data, headers={'Etag': cdn_obj_etag},
            agent='SwiftOrigin').get_response(self.app)

        if cdn_obj_resp.status_int // 100 != 2:
            raise OriginDbFailure('Could not PUT .hash obj in origin '
                'db: %s %s' % (cdn_obj_path, cdn_obj_resp.status_int))

        #TODO: when DELETE gets added- need to clear out the memcache data
        memcache_client = utils.cache_from_env(env)
        if memcache_client:
            memcache_key = '%s/%s' % (self.origin_account, cdn_obj_path)
            memcache_client.set(memcache_key, cdn_obj_data,
                serialize=False, timeout=MEMCACHE_TIMEOUT)

        listing_cont_path = '/v1/%s/%s' % (self.origin_account, account)
        resp = make_pre_authed_request(env, 'HEAD',
            listing_cont_path, agent='SwiftOrigin').get_response(self.app)
        if resp.status_int == 404:
            # create new container for listings
            resp = make_pre_authed_request(req.environ, 'PUT',
                listing_cont_path, agent='SwiftOrigin').get_response(self.app)
            if resp.status_int // 100 != 2:
                raise OriginDbFailure('Could not create listing container '
                    'in origin db: %s %s' % (listing_cont_path, resp.status))

        cdn_list_path = '/v1/%s/%s/%s' % (self.origin_account,
                                          account, container)

        cdn_list_resp = make_pre_authed_request(env, req.method, cdn_list_path,
            headers={'Content-Type':
                self._gen_listing_content_type(cdn_enabled, ttl, logs_enabled),
                'Content-Length': 0},
                 agent='SwiftOrigin').get_response(self.app)

        if cdn_list_resp.status_int // 100 != 2:
            raise OriginDbFailure('Could not PUT/POST to cdn listing in '
                'origin db: %s %s' % (cdn_obj_path, cdn_obj_resp.status_int))
        cdn_success = True
        # PUTs and POSTs have the headers as HEAD
        cdn_url_headers = self._get_cdn_urls(hsh, 'HEAD')
        if req.method == 'POST':
            return HTTPAccepted(request=req,
                                headers=cdn_url_headers)
        else:
            return HTTPCreated(request=req,
                               headers=cdn_url_headers)

    def handle_request(self, env, req):
        '''
        This handles requests from a user to activate cdn access for their
        containers, list them, etc.
        '''
        if 'swift.authorize' in req.environ:
            aresp = req.environ['swift.authorize'](req)
            if aresp:
                return aresp
        if req.method in ('PUT', 'POST'):
            try:
                return self.origin_db_puts_posts(env, req)
            except OriginDbFailure, e:
                self.logger.exception(e)
                #TODO: get better error message
                return HTTPInternalServerError('Problem saving CDN data')
        if req.method == 'GET':
            return self.origin_db_get(env, req)
        if req.method == 'HEAD':
            return self.origin_db_head(env, req)
        if req.method == 'DELETE':
            try:
                return self.origin_db_delete(env, req)
            except OriginDbFailure, e:
                self.logger.exception(e)
                return HTTPInternalServerError('Delete failed')
        return HTTPNotFound()


class OriginServer(object):

    def __init__(self, app, conf):
        self.app = app
        #self.conf = conf
        origin_conf = conf['sos_conf']
        conf = readconf(origin_conf, raw=True)
        self.conf = conf['sos']
        for format_section in ['outgoing_url_format',
                'outgoing_url_format_head', 'outgoing_url_format_get',
                'outgoing_url_format_get_xml', 'outgoing_url_format_get_json',
                'incoming_url_regex']:
            if conf.get(format_section, None):
                self.conf[format_section] = conf[format_section]
        self.origin_prefix = self.conf.get('origin_prefix', '/origin/')
        self.origin_db_hosts = [host for host in
            self.conf.get('origin_db_hosts', '').split(',') if host]
        self.origin_cdn_hosts = [host for host in
            self.conf.get('origin_cdn_hosts', '').split(',') if host]

#    def _valid_setup(self):
#        return True
#        if not valid_setup:
#            try:
#                self.logger.critical(_('Invalid origin conf file!'))
#            except Exception:
#                pass
#        return valid_setup

    def __call__(self, env, start_response):
        '''
        Accepts a standard WSGI application call.
        There are 2 types of requests that this middleware will affect.
        1. Requests to CDN 'database' that will enable, list, etc. containers
           for the CDN.
        2. Requests (GETs, HEADs) from CDN provider to publicly available
           containers.
        The types of requests can be determined by looking at the hostname of
        the incoming call.
        Wraps env in webob.Request object and passes it down.

        :param env: WSGI environment dictionary
        :param start_response: WSGI callable
        '''
        #TODO: need to look at how the logs_enabled thing works :(
#        if not self._valid_setup():
#            return self.app(env, start_response)
        host = env['HTTP_HOST'].split(':')[0]
        #TODO: is there something that I ned to do about the environ when
        #I re route this request?
        hostNoHash = ''
        if host.find('.') != -1:
            hostNoHash = host.split('.', 1)[1]

        try:
            handler = None
            if host in self.origin_db_hosts:
                handler = OriginDbHandler(self.app, self.conf)
            if host in self.origin_cdn_hosts or hostNoHash in self.origin_cdn_hosts:
                handler = CdnHandler(self.app, self.conf)
            if env['PATH_INFO'].startswith(self.origin_prefix):
                handler = AdminHandler(self.app, self.conf)
            if handler:
                req = Request(env)
                if not check_utf8(req.path_info):
                    #TODO: the current origin server accepts ISO-8859-1 object
                    # names and encodes it into unicode.  do I have to do this?
                    return HTTPPreconditionFailed(
                        request=req, body='Invalid UTF8')(env, start_response)

                return handler.handle_request(env, req)(env, start_response)
        except InvalidConfiguration, e:
            logger = get_logger(self.conf, log_route='origin_server')
            logger.exception(e)
            #TODO: get better error message
            return HTTPInternalServerError(e)(env, start_response)
        return self.app(env, start_response)


def filter_factory(global_conf, **local_conf):
    """Returns a WSGI filter app for use with paste.deploy."""
    conf = global_conf.copy()
    conf.update(local_conf)

    def origin(app):
        return OriginServer(app, conf)
    return origin<|MERGE_RESOLUTION|>--- conflicted
+++ resolved
@@ -33,10 +33,7 @@
 CACHE_404 = 30
 SWIFT_FETCH_SIZE = 100 * 1024
 MEMCACHE_TIMEOUT = 3600
-<<<<<<< HEAD
-
-=======
->>>>>>> 0bc51fb1
+
 
 class InvalidContentType(Exception):
     pass
