--- conflicted
+++ resolved
@@ -1,8 +1,4 @@
-<<<<<<< HEAD
-# Copyright (c) 2012 OpenStack, LLC.
-=======
 # Copyright (c) 2011-2012 OpenStack, LLC.
->>>>>>> ad3e914a
 #
 # Licensed under the Apache License, Version 2.0 (the "License");
 # you may not use this file except in compliance with the License.
